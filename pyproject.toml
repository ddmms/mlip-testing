--- conflicted
+++ resolved
@@ -36,11 +36,7 @@
     "deepmd-kit == 3.1.0",
 ]
 grace = [
-<<<<<<< HEAD
-    "tensorpotential == 0.5.1",
-=======
     "tensorpotential == 0.5.1; python_version < '3.13'",
->>>>>>> 0434750b
 ]
 mace = [
     "mace-torch==0.3.14",
@@ -48,11 +44,7 @@
 ]
 
 orb = [
-<<<<<<< HEAD
-    "orb-models == 0.5.4; sys_platform != 'win32'",
-=======
     "orb-models == 0.5.5; sys_platform != 'win32' and python_version < '3.13'",
->>>>>>> 0434750b
 ]
 
 [project.urls]
